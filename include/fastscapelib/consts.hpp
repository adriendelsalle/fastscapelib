--- conflicted
+++ resolved
@@ -11,12 +11,8 @@
 namespace consts
 {
 
-<<<<<<< HEAD
+
 /**
-=======
-
-/*
->>>>>>> 884d37fe
  * @brief Row index offsets (from a central grid point) of D8
  *  neighbour directions.
  *
