/**
 * @brief Functions used to route (water) flow on a topographic
 * surface and compute flow path-related features or structures.
 *
 */
#pragma once

#include <cmath>
#include <algorithm>
#include <limits>
#include <array>
#include <type_traits>

#include "xtensor/xtensor.hpp"
#include "xtensor/xview.hpp"
#include "xtensor/xstrided_view.hpp"

#include "fastscapelib/utils.hpp"
#include "fastscapelib/consts.hpp"

#include "fastscapelib/basin_graph.hpp"

#include "fastscapelib/Profile.h"
#include <assert.h>
#include <xtensor/xio.hpp>

namespace fastscapelib
{

namespace detail
{

<<<<<<< HEAD
=======

>>>>>>> 884d37fe
inline auto get_d8_distances(double dx, double dy) -> std::array<double, 9>
{
    std::array<double, 9> d8_dists;

    for(size_t k=0; k<9; ++k)
    {
<<<<<<< HEAD
        double d8_dx = dx * fs::consts::d8_col_offsets[k];
        double d8_dy = dy * fs::consts::d8_row_offsets[k];
        d8_dists[k] = std::sqrt(d8_dy*d8_dy + d8_dx*d8_dx);
=======
        d8_dists[k] = std::sqrt(
            std::pow(dy * fastscapelib::consts::d8_row_offsets[k], 2.0) +
            std::pow(dx * fastscapelib::consts::d8_col_offsets[k], 2.0));
>>>>>>> 884d37fe
    }

    return d8_dists;
}

<<<<<<< HEAD
inline auto get_d8_distances_inv(double dx, double dy) -> std::array<double, 9>
{
    std::array<double, 9> d8_dists;

    for(size_t k=0; k<9; ++k)
    {
        double d8_dx = dx * fs::consts::d8_col_offsets[k];
        double d8_dy = dy * fs::consts::d8_row_offsets[k];
        d8_dists[k] = 1.0/std::sqrt(d8_dy*d8_dy + d8_dx*d8_dx);
=======

template<class S, class N, class D>
void add2stack(index_t& nstack,
               S&& stack,
               N&& ndonors,
               D&& donors,
               index_t inode)
{
    for(index_t k=0; k<ndonors(inode); ++k)
    {
        const auto idonor = donors(inode, k);
        stack(nstack) = idonor;
        ++nstack;
        add2stack(nstack, stack, ndonors, donors, idonor);
>>>>>>> 884d37fe
    }
}

<<<<<<< HEAD
    return d8_dists;
}


}  // namespace detail
=======
>>>>>>> 884d37fe

/**
 * compute_receivers_d8 implementation.
 */
template<class R, class D, class E, class A>
void compute_receivers_d8_impl(R&& receivers,
                               D&& dist2receivers,
                               E&& elevation,
                               A&& active_nodes,
                               double dx,
                               double dy)
{
    using elev_t = typename std::decay_t<E>::value_type;
    const auto d8_dists = detail::get_d8_distances(dx, dy);
    const auto d8_dists_inv = detail::get_d8_distances_inv(dx, dy);


    const auto elev_shape = elevation.shape();
    const auto nrows = static_cast<index_t>(elev_shape[0]);
    const auto ncols = static_cast<index_t>(elev_shape[1]);

    for(index_t r=0; r<nrows; ++r)
    {
        for(index_t c=0; c<ncols; ++c)
        {
            const index_t inode = r * ncols + c;

            receivers(inode) = inode;
            dist2receivers(inode) = 0.;

<<<<<<< HEAD
            if(!active_nodes(inode))
                continue;
=======
            if(!active_nodes(r, c))
            {
                continue;
            }
>>>>>>> 884d37fe

            double slope_max = 0.0;
            size_t k_found = 0;

            for(size_t k=1; k<=8; ++k)
            {
                const index_t kr = r + fastscapelib::consts::d8_row_offsets[k];
                const index_t kc = c + fastscapelib::consts::d8_col_offsets[k];

<<<<<<< HEAD
                if(!fs::detail::in_bounds(elev_shape, kr, kc))
                    continue;

                index_t ineighbor = kr * ncols + kc;
                double slope = (elevation(inode) - elevation(ineighbor)) * d8_dists_inv[k];
=======
                if(!fastscapelib::detail::in_bounds(elev_shape, kr, kc))
                {
                    continue;
                }

                const index_t ineighbor = kr * ncols + kc;
                const double slope = (elevation(r, c) - elevation(kr, kc)) / d8_dists[k];
>>>>>>> 884d37fe

                if(slope > slope_max)
                {
                    slope_max = slope;
                    k_found = k;
                }
            }

            index_t kr = r + fs::consts::d8_row_offsets[k_found];
            index_t kc = c + fs::consts::d8_col_offsets[k_found];

            receivers(inode) = kr * ncols + kc;
            dist2receivers(inode) = d8_dists[k_found];
        }
    }
}


/**
 * compute_donors implementation.
 */
template<class N, class D, class R>
void compute_donors_impl(N&& ndonors,
                         D&& donors,
                         R&& receivers)
{
    const auto nnodes = static_cast<index_t>(receivers.size());

    std::fill(ndonors.begin(), ndonors.end(), 0);

    for(index_t inode=0; inode<nnodes; ++inode)
    {
        if(receivers(inode) != inode)
        {
            index_t irec = receivers(inode);
            donors(irec, ndonors(irec)) = inode;
            ++ndonors(irec);
        }
    }
}


/**
 * compute_stack implementation.
 */
template<class S, class N, class D, class R>
void compute_stack_impl(S&& stack,
                        N&& ndonors,
                        D&& donors,
                        R&& receivers)
{
    const auto nnodes = static_cast<index_t>(receivers.size());
    index_t nstack = 0;

    std::stack<index_t> tmp;

    for(index_t inode=0; inode<nnodes; ++inode)
    {
        if(receivers(inode) == inode)
        {
<<<<<<< HEAD
            tmp.push(inode);
            stack(nstack++) = inode;
            while(!tmp.empty())
            {
                index_t istack = tmp.top();
                tmp.pop();
                for(unsigned short k=0; k<ndonors(istack); ++k)
                {
                    index_t idonor = donors(istack, k);
                    stack(nstack++) = idonor;
                    tmp.push(idonor);
                }
            }
=======
            stack(nstack) = inode;
            ++nstack;
            add2stack(nstack, stack, ndonors, donors, inode);
>>>>>>> 884d37fe
        }
    }
    assert(nstack == nnodes);
}


<<<<<<< HEAD
template <class Basins_XT, class Stack_XT, class Rcv_XT>
auto compute_basins(Basins_XT& basins,
                    const Stack_XT& stack,
                    const Rcv_XT& receivers)
-> typename Basins_XT::value_type         // returns last basin +1
=======
/**
 * compute_basins implementation.
 */
template<class B, class O, class S, class R>
index_t compute_basins_impl(B&& basins,
                            O&& outlets_or_pits,
                            S&& stack,
                            R&& receivers)
>>>>>>> 884d37fe
{

<<<<<<< HEAD
    using Basin_T = typename Basins_XT::value_type;
    using Node_T  = typename Stack_XT::value_type;
    BasinGraph<Basin_T, Node_T> basin_graph;

    basin_graph.compute_basins(basins, stack, receivers);
    return basin_graph.basin_count();
=======
    for(auto&& istack : stack)
    {
        const auto irec = receivers(istack);

        if(irec == istack)
        {
            ++ibasin;
            outlets_or_pits(ibasin) = istack;
        }
>>>>>>> 884d37fe

}


/**
 * find_pits implementation.
 */
template<class P, class O, class A>
index_t find_pits_impl(P&& pits,
                       O&& outlets_or_pits,
                       A&& active_nodes,
                       index_t nbasins)
{
<<<<<<< HEAD
    //TODO: works whether active_nodes is 1-d or 2-d but nif(!active_nodes(r, c)) { continue; }ot safe!
    //      see xtensor issue #588
=======
>>>>>>> 884d37fe
    index_t ipit = 0;
    const auto active_nodes_flat = xt::flatten(active_nodes);

    for(index_t ibasin=0; ibasin<nbasins; ++ibasin)
    {
<<<<<<< HEAD
        index_t inode = outlets[ibasin];
=======
        const index_t inode = outlets_or_pits(ibasin);
>>>>>>> 884d37fe

        if(active_nodes_flat(inode))
        {
            pits(ipit) = inode;
            ++ipit;
        }
    }

    index_t npits = ipit;

    return npits;
}


/**
 * compute_drainage_area implementation.
 */
template<class D, class C, class S, class R>
void compute_drainage_area_impl(D&& drainage_area,
                                C&& cell_area,
                                S&& stack,
                                R&& receivers)
{
    // reset drainage area values (must use a view to prevent resizing
    // drainage_area to 0-d when cell_area is 0-d!)
    auto drainage_area_ = xt::view(drainage_area, xt::all(), xt::all());
    drainage_area_ = cell_area;

    // update drainage area values
    auto drainage_area_flat = xt::flatten(drainage_area);

    for(auto inode=stack.crbegin(); inode!=stack.crend(); ++inode)
    {
        if(receivers(*inode) != *inode)
        {
            drainage_area_flat(receivers(*inode)) += drainage_area_flat(*inode);
        }
    }
}

}  // namespace detail


/**
 * Compute flow receivers on a rectangular grid using D8 single flow
 * routing method.
 *
 * Each node on the grid is assigned one receiver among its 8 direct
 * neighboring nodes according to the steepest slope (O’Callaghan and
 * Mark, 1984).
 *
 * When no downslope neighbor exist (i.e., pit nodes or grid
 * boundaries), the assigned receiver is the node itself. When two or
 * more neighbors have the same slope, the chosen neighbor is the
 * first one considered by the algorithm.
 *
 * This function also computes the planimetric distance between the
 * node and its receiver, which equals to the grid spacing in x or y
 * or to the distance between two diagonal neighbor nodes or 0.
 *
 * @param receivers : ``[intent=out, shape=(nnodes)]``
 *     Index of flow receiver at grid node.
 * @param dist2receivers : ``[intent=out, shape=(nnodes)]``
 *     Distance to receiver at grid node.
 * @param elevation : ``[intent=in, shape=(nrows, ncols)]``
 *     Topographic elevation at grid node
 * @param active_nodes : ``[intent=in, shape=(nrows, ncols)]``
 *     Boolean array for boundaries
 * @param dx : ``[intent=out]``
 *     Grid spacing in x
 * @param dy : ``[intent=out]``
 *     Grid spacing in y
 */
template<class R, class D, class E, class A>
void compute_receivers_d8(xtensor_t<R>& receivers,
                          xtensor_t<D>& dist2receivers,
                          const xtensor_t<E>& elevation,
                          const xtensor_t<A>& active_nodes,
                          double dx,
                          double dy)
{
    detail::compute_receivers_d8_impl(receivers.derived_cast(),
                                      dist2receivers.derived_cast(),
                                      elevation.derived_cast(),
                                      active_nodes.derived_cast(),
                                      dx, dy);
}


/**
 * Compute flow donors for each grid/mesh node.
 *
 * Flow donors are retrieved by simply inverting flow
 * receivers.
 *
 * @param ndonors : ``[intent=out, shape=(nnodes)]``
 *     Number of flow donors at grid node.
 * @param donors : ``[intent=out, shape=(nnodes, :)]``
 *     Indexes of flow donors at grid node.
 * @param receivers : ``[intent=in, shape=(nnodes)]``
 *     Index of flow receiver at grid node.
 */
template<class N, class D, class R>
void compute_donors(xtensor_t<N>& ndonors,
                    xtensor_t<D>& donors,
                    const xtensor_t<R>& receivers)
{
    detail::compute_donors_impl(ndonors.derived_cast(),
                                donors.derived_cast(),
                                receivers.derived_cast());
}


/**
 * Compute a stack of grid/mesh nodes to be used for flow tree
 * traversal.
 *
 * The stack is calculated recursively from outlets (or sinks) to
 * sources, using Braun and Willet's (2013) algorithm.
 *
 * @param stack : ``[intent=out, shape=(nnodes)]``
 *     Stack position at grid node.
 * @param ndonors : ``[intent=in, shape=(nnodes)]``
 *     Number of flow donors at grid node.
 * @param donors : ``[intent=in, shape=(nnodes, :)]``
 *     Indexes of flow donors at grid node.
 * @param receivers : ``[intent=in, shape=(nnodes)]``
 *     Index of flow receiver at grid node.
 */
template<class S, class N, class D, class R>
void compute_stack(xtensor_t<S>& stack,
                   const xtensor_t<N>& ndonors,
                   const xtensor_t<D>& donors,
                   const xtensor_t<R>& receivers)
{
    detail::compute_stack_impl(stack.derived_cast(),
                               ndonors.derived_cast(),
                               donors.derived_cast(),
                               receivers.derived_cast());
}


/**
 * Assign an id (integer) to each node of the grid/mesh that
 * corresponds to the catchment to which it belongs.
 *
 * A catchment (or drainage basin) is defined by an ensemble of
 * adjacent nodes through which all flow converges towards a common,
 * single node (outlet or pit).
 *
 * The algorithm performs a single traversal of the flow tree (in the
 * stack order) and increments the catchment id each time an outlet or
 * a pit is found (i.e., when the index of the flow receiver equals
 * the index of the node itself).
 *
 * This functions also computes the grid/mesh node indexes of
 * catchment outlets (or pits) and returns the total number of
 * catchments found inside the domain.
 *
 * @param basins: ``[intent=out, shape=(nnodes)]``
 *     Basin id at grid node.
 * @param outlets_or_pits : ``[intent=out, shape=(nnodes)]``
 *     Grid node index of the outlet (or pit)
 *     for basin id=0,1,...,nbasins-1.
 * @param stack :``[intent=in, shape=(nnodes)]``
 *     Stack position at grid node.
 * @param receivers : ``[intent=in, shape=(nnodes)]``
 *     Index of flow receiver at grid node.
 *
 * @returns
 *     Total number of drainage basins
 *     (``1 <= nbasins <= nnodes``).
 */
template<class B, class O, class S, class R>
index_t compute_basins(xtensor_t<B>& basins,
                       xtensor_t<O>& outlets_or_pits,
                       const xtensor_t<S>& stack,
                       const xtensor_t<R>& receivers)
{
    return detail::compute_basins_impl(basins.derived_cast(),
                                       outlets_or_pits.derived_cast(),
                                       stack.derived_cast(),
                                       receivers.derived_cast());
}


/**
 * Find grid/mesh nodes that are pits.
 *
 * @param pits: ``[intent=out, shape=(nnodes)]``
 *     Grid node index of the pit for pits in [0,1,...,npits-1].
 * @param outlets_or_pits : ``[intent=in, shape=(nnodes)]``
 *     Grid node index of the outlet (or pit)
 *     for basin id=0,1,...,nbasins-1.
 * @param active_nodes : ``[intent=in, shape=(nrows, ncols)]``
 *     Boolean array for boundaries
 * @param nbasins : ``[intent=in]``
 *     Total number of drainage basins (``1 <= nbasins <= nnodes``).
 *
 * @returns
 *     Total number of pits found (``0 <= npits <= nbasins``).
 */
template<class P, class O, class A>
index_t find_pits(xtensor_t<P>& pits,
                  const xtensor_t<O>& outlets_or_pits,
                  const xtensor_t<A>& active_nodes,
                  index_t nbasins)
{
    return detail::find_pits_impl(pits.derived_cast(),
                                  outlets_or_pits.derived_cast(),
                                  active_nodes.derived_cast(),
                                  nbasins);
}


/**
 * Compute drainage area for each node on a generic grid/mesh.
 *
 * @param drainage_area : ``[intent=out, shape=(nrows, ncols)||(nnodes)]``
 *     Drainage area at grid node.
 * @param cell_area : ``[intent=in, shape=(nrows, ncols)||(nnodes)||()]``
 *     Grid/mesh cell area at grid node (also accepts a scalar).
 * @param stack :``[intent=in, shape=(nnodes)]``
 *     Stack position at grid node.
 * @param receivers : ``[intent=in, shape=(nnodes)]``
 *     Index of flow receiver at grid node.
 */
template<class D, class C, class S, class R>
void compute_drainage_area(xtensor_t<D>& drainage_area,
                           const xtensor_t<C>& cell_area,
                           const xtensor_t<S>& stack,
                           const xtensor_t<R>& receivers)
{
    detail::compute_drainage_area_impl(drainage_area.derived_cast(),
                                       cell_area.derived_cast(),
                                       stack.derived_cast(),
                                       receivers.derived_cast());
}


/**
 * Compute drainage area for each node on a 2-d rectangular grid.
 *
 * @param drainage_area : ``[intent=inout, shape=(nrows, ncols)]``
 *     Drainage area at grid node.
 * @param stack :``[intent=in, shape=(nnodes)]``
 *     Stack position at grid node.
 * @param receivers : ``[intent=in, shape=(nnodes)]``
 *     Index of flow receiver at grid node.
 * @param dx : ``[intent=in]``
 *     Grid spacing in x.
 * @param dy : ``[intent=in]``
 *     Grid spacing in y.
 */
template<class D, class S, class R>
void compute_drainage_area(xtensor_t<D>& drainage_area,
                           const xtensor_t<S>& stack,
                           const xtensor_t<R>& receivers,
                           double dx,
                           double dy)
{
    xt::xtensor<double, 0> cell_area = dx * dy;
    compute_drainage_area(drainage_area, cell_area,  stack, receivers);
}


template <BasinAlgo algo, ConnectType connect, class BasinGraph_T, class Basins_XT, class Rcv_XT,
          class DistRcv_XT, class NDonnors_XT, class Donnors_XT,
          class Stack_XT, class Active_XT,
          class Elevation_XT>
void correct_flowrouting(BasinGraph_T& basin_graph, Basins_XT& basins,
                         Rcv_XT& receivers, DistRcv_XT& dist2receivers,
                         NDonnors_XT& ndonors, Donnors_XT& donors,
                         Stack_XT& stack,
                         const Active_XT& active_nodes,
                         const Elevation_XT elevation,
                         typename Elevation_XT::value_type dx,
                         typename Elevation_XT::value_type dy)
{
//    std::cout << elevation << std::endl;
//    std::cout << receivers << std::endl;

    {
        PROFILE_COUNT(t0, "compute_basins", 8);
    basin_graph.compute_basins(basins, stack, receivers);
//    std::cout << basins << std::endl;
    }
    {
        PROFILE_COUNT(t1, "update_receivers", 8);

    basin_graph.template update_receivers<algo, connect>(receivers, dist2receivers, basins, stack,  active_nodes,
                                 elevation, dx, dy);
    }

    compute_donors(ndonors, donors, receivers);

    compute_stack(stack, ndonors, donors, receivers);
}

template <class Elevation_XT, class Stack_XT, class Rcv_XT>
void fill_sinks_flat(Elevation_XT& elevation, const Stack_XT& stack, const Rcv_XT& receivers)
{
    for(auto inode : stack)
    {
        auto ircv = receivers(inode);
        elevation(inode) = std::max(elevation(inode), elevation(ircv));
    }
}

template <class Water_XT, class Elevation_XT, class Stack_XT, class Rcv_XT>
void fill_sinks_flat(Water_XT& water, const Elevation_XT& elevation, const Stack_XT& stack, const Rcv_XT& receivers)
{
    for(auto inode : stack)
    {
        auto ircv = receivers(inode);
        if(inode == ircv)
            water(inode) = elevation(inode);
        else
            water(inode) = std::max(elevation(inode), water(ircv));
    }
}

template <class Elevation_XT, class Water_XT, class Active_XT, class Rcv_XT>
bool check_fill_flat(const Elevation_XT& elevation, const Water_XT& water, const Active_XT& active_nodes, const Rcv_XT& rcv)
{
    using elev_t = typename Elevation_XT::value_type;

    const auto elev_shape = elevation.shape();
    const index_t nrows = (index_t) elev_shape[0];
    const index_t ncols = (index_t) elev_shape[1];

    for(index_t r=0; r<nrows; ++r)
    {
        for(index_t c=0; c<ncols; ++c)
        {
            index_t inode = r * ncols + c;

            if(!active_nodes(inode))
                continue;

            if(rcv(inode) == inode)
            {
                std::cout << "Pits remaining !" << std::endl;
                return false;
            }

            if(elevation(inode) == water(inode))
                continue;

            for(size_t k=1; k<=8; ++k)
            {
                index_t kr = r + fs::consts::d8_row_offsets[k];
                index_t kc = c + fs::consts::d8_col_offsets[k];

                if(!fs::detail::in_bounds(elev_shape, kr, kc))
                    continue;

                index_t ineighbor = kr * ncols + kc;

                if(elevation(inode) > water(ineighbor))
                    return false;
            }
        }
    }
    return true;
}


template <BasinAlgo algo, ConnectType connect,
        class Elevation_XT, class Active_XT>
void fill_sinks_flat_basin_graph(Elevation_XT& elevation,
                                 const Active_XT& active_nodes,
                                 typename Elevation_XT::value_type dx,
                                 typename Elevation_XT::value_type dy)
{
    const auto elev_shape = elevation.shape();
    const size_t nrows = (size_t) elev_shape[0];
    const size_t ncols = (size_t) elev_shape[1];
    std::array<std::size_t, 1> shape_1D {nrows * ncols};

    BasinGraph<index_t, index_t, typename Elevation_XT::value_type> basin_graph;

    xt::xtensor<index_t, 1> basins (shape_1D);
    xt::xtensor<index_t, 1> receivers (shape_1D);
    xt::xtensor<typename Elevation_XT::value_type, 1> dist2receivers (shape_1D);
    xt::xtensor<index_t, 1> ndonors (shape_1D);
    xt::xtensor<index_t, 2> donors ({nrows * ncols, 8});
    xt::xtensor<index_t, 1> stack (shape_1D);

    {
        PROFILE(s0, "compute_receivers_d8");
        compute_receivers_d8(receivers, dist2receivers,
                             elevation, active_nodes,
                             dx, dy);
        //std::cout << receivers << std::endl;
    }


    {PROFILE(s1, "compute_donors");
        compute_donors(ndonors, donors, receivers);
    }

    {PROFILE(s2, "compute_stack");
        compute_stack(stack, ndonors, donors, receivers);

    }
    {
        PROFILE(s3, "correct_flowrouting");
        correct_flowrouting<algo, connect>(basin_graph, basins, receivers, dist2receivers,
                            ndonors, donors, stack,
                            active_nodes, elevation, dx, dy);

    }

    xt::xtensor<typename Elevation_XT::value_type, 1> water (shape_1D);

    fill_sinks_flat(water, elevation, stack, receivers);

    if(!check_fill_flat(elevation, water, active_nodes, receivers))
    {

        std::cout << basins << std::endl;
        std::cout << elevation << std::endl;
        std::cout << water << std::endl;

        assert(false);
        exit(0);
    }


    /*

    {
        PROFILE(s4, "fill_sinks_flat");
        fill_sinks_flat(elevation, stack, receivers);

    }*/
}



}  // namespace fastscapelib<|MERGE_RESOLUTION|>--- conflicted
+++ resolved
@@ -30,31 +30,22 @@
 namespace detail
 {
 
-<<<<<<< HEAD
-=======
-
->>>>>>> 884d37fe
+
 inline auto get_d8_distances(double dx, double dy) -> std::array<double, 9>
 {
     std::array<double, 9> d8_dists;
 
     for(size_t k=0; k<9; ++k)
     {
-<<<<<<< HEAD
-        double d8_dx = dx * fs::consts::d8_col_offsets[k];
-        double d8_dy = dy * fs::consts::d8_row_offsets[k];
+        double d8_dx = dx * fastscapelib::consts::d8_col_offsets[k];
+        double d8_dy = dy * fastscapelib::consts::d8_row_offsets[k];
         d8_dists[k] = std::sqrt(d8_dy*d8_dy + d8_dx*d8_dx);
-=======
-        d8_dists[k] = std::sqrt(
-            std::pow(dy * fastscapelib::consts::d8_row_offsets[k], 2.0) +
-            std::pow(dx * fastscapelib::consts::d8_col_offsets[k], 2.0));
->>>>>>> 884d37fe
     }
 
     return d8_dists;
 }
 
-<<<<<<< HEAD
+
 inline auto get_d8_distances_inv(double dx, double dy) -> std::array<double, 9>
 {
     std::array<double, 9> d8_dists;
@@ -64,33 +55,15 @@
         double d8_dx = dx * fs::consts::d8_col_offsets[k];
         double d8_dy = dy * fs::consts::d8_row_offsets[k];
         d8_dists[k] = 1.0/std::sqrt(d8_dy*d8_dy + d8_dx*d8_dx);
-=======
-
-template<class S, class N, class D>
-void add2stack(index_t& nstack,
-               S&& stack,
-               N&& ndonors,
-               D&& donors,
-               index_t inode)
-{
-    for(index_t k=0; k<ndonors(inode); ++k)
-    {
-        const auto idonor = donors(inode, k);
-        stack(nstack) = idonor;
-        ++nstack;
-        add2stack(nstack, stack, ndonors, donors, idonor);
->>>>>>> 884d37fe
-    }
-}
-
-<<<<<<< HEAD
+    }
+}
+
     return d8_dists;
 }
 
 
 }  // namespace detail
-=======
->>>>>>> 884d37fe
+
 
 /**
  * compute_receivers_d8 implementation.
@@ -121,15 +94,10 @@
             receivers(inode) = inode;
             dist2receivers(inode) = 0.;
 
-<<<<<<< HEAD
-            if(!active_nodes(inode))
-                continue;
-=======
             if(!active_nodes(r, c))
             {
                 continue;
             }
->>>>>>> 884d37fe
 
             double slope_max = 0.0;
             size_t k_found = 0;
@@ -139,13 +107,6 @@
                 const index_t kr = r + fastscapelib::consts::d8_row_offsets[k];
                 const index_t kc = c + fastscapelib::consts::d8_col_offsets[k];
 
-<<<<<<< HEAD
-                if(!fs::detail::in_bounds(elev_shape, kr, kc))
-                    continue;
-
-                index_t ineighbor = kr * ncols + kc;
-                double slope = (elevation(inode) - elevation(ineighbor)) * d8_dists_inv[k];
-=======
                 if(!fastscapelib::detail::in_bounds(elev_shape, kr, kc))
                 {
                     continue;
@@ -153,7 +114,6 @@
 
                 const index_t ineighbor = kr * ncols + kc;
                 const double slope = (elevation(r, c) - elevation(kr, kc)) / d8_dists[k];
->>>>>>> 884d37fe
 
                 if(slope > slope_max)
                 {
@@ -214,7 +174,6 @@
     {
         if(receivers(inode) == inode)
         {
-<<<<<<< HEAD
             tmp.push(inode);
             stack(nstack++) = inode;
             while(!tmp.empty())
@@ -228,53 +187,25 @@
                     tmp.push(idonor);
                 }
             }
-=======
-            stack(nstack) = inode;
-            ++nstack;
-            add2stack(nstack, stack, ndonors, donors, inode);
->>>>>>> 884d37fe
         }
     }
     assert(nstack == nnodes);
 }
 
 
-<<<<<<< HEAD
 template <class Basins_XT, class Stack_XT, class Rcv_XT>
 auto compute_basins(Basins_XT& basins,
                     const Stack_XT& stack,
                     const Rcv_XT& receivers)
 -> typename Basins_XT::value_type         // returns last basin +1
-=======
-/**
- * compute_basins implementation.
- */
-template<class B, class O, class S, class R>
-index_t compute_basins_impl(B&& basins,
-                            O&& outlets_or_pits,
-                            S&& stack,
-                            R&& receivers)
->>>>>>> 884d37fe
-{
-
-<<<<<<< HEAD
+{
+
     using Basin_T = typename Basins_XT::value_type;
     using Node_T  = typename Stack_XT::value_type;
     BasinGraph<Basin_T, Node_T> basin_graph;
 
     basin_graph.compute_basins(basins, stack, receivers);
     return basin_graph.basin_count();
-=======
-    for(auto&& istack : stack)
-    {
-        const auto irec = receivers(istack);
-
-        if(irec == istack)
-        {
-            ++ibasin;
-            outlets_or_pits(ibasin) = istack;
-        }
->>>>>>> 884d37fe
 
 }
 
@@ -288,21 +219,12 @@
                        A&& active_nodes,
                        index_t nbasins)
 {
-<<<<<<< HEAD
-    //TODO: works whether active_nodes is 1-d or 2-d but nif(!active_nodes(r, c)) { continue; }ot safe!
-    //      see xtensor issue #588
-=======
->>>>>>> 884d37fe
     index_t ipit = 0;
     const auto active_nodes_flat = xt::flatten(active_nodes);
 
     for(index_t ibasin=0; ibasin<nbasins; ++ibasin)
     {
-<<<<<<< HEAD
-        index_t inode = outlets[ibasin];
-=======
         const index_t inode = outlets_or_pits(ibasin);
->>>>>>> 884d37fe
 
         if(active_nodes_flat(inode))
         {
