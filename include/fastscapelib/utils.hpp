--- conflicted
+++ resolved
@@ -32,9 +32,8 @@
 template<class S>
 bool in_bounds(const S& shape, index_t row, index_t col)
 {
-<<<<<<< HEAD
-    return (row >= 0 && row < (index_t) shape[0]
-       && col >= 0 && col < (index_t) shape[1]);
+    return (row >= 0 && row < static_cast<index_t>(shape[0])
+            && col >= 0 && col < static_cast<index_t>(shape[1]));
 }
 
 /**
@@ -76,10 +75,6 @@
     Flattened2D(Array_T& ref) : _array_ref {ref} { _ncols = ref.shape()[1];}
 
     typename Array_T::value_type operator()(size_type index)
-=======
-    if(row >= 0 && row < static_cast<index_t>(shape[0])
-       && col >= 0 && col < static_cast<index_t>(shape[1]))
->>>>>>> 884d37fe
     {
         auto c = coords(index, _ncols);
         return _array_ref(std::get<0>(c), std::get<1>(c));
